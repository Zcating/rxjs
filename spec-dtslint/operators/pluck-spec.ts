import { of, Observable } from 'rxjs';
import { pluck } from 'rxjs/operators';

it('should infer correctly', () => {
  const a = of({ name: 'abc' }).pipe(pluck('name')); // $ExpectType Observable<string>
});

it('should support nested object of 2 layer depth', () => {
  const a = of({ a: { name: 'abc' } }).pipe(pluck('a', 'name')); // $ExpectType Observable<string>
});

it('should support nested object of 3 layer depth', () => {
  const a = of({ a: { b: { name: 'abc' } } }).pipe(pluck('a', 'b', 'name')); // $ExpectType Observable<string>
});

it('should support nested object of 4 layer depth', () => {
  const a = of({ a: { b: { c: { name: 'abc' } } } }).pipe(pluck('a', 'b', 'c', 'name')); // $ExpectType Observable<string>
});

it('should support nested object of 5 layer depth', () => {
  const a = of({ a: { b: { c: { d: { name: 'abc' } } } } }).pipe(pluck('a', 'b', 'c', 'd', 'name')); // $ExpectType Observable<string>
});

it('should support nested object of 6 layer depth', () => {
  const a = of({ a: { b: { c: { d: { e: { name: 'abc' } } } } } }).pipe(pluck('a', 'b', 'c', 'd', 'e', 'name')); // $ExpectType Observable<string>
});

it('should support nested object of more than 6 layer depth', () => {
  const a = of({ a: { b: { c: { d: { e: { f: { name: 'abc' } } } } } } }).pipe(pluck('a', 'b', 'c', 'd', 'e', 'f', 'name')); // $ExpectType Observable<unknown>
});

it('should accept existing keys only', () => {
  const a = of({ name: 'abc' }).pipe(pluck('xyz')); // $ExpectType Observable<unknown>
});

it('should not accept empty parameter', () => {
  const a = of({ name: 'abc' }).pipe(pluck()); // $ExpectType Observable<unknown>
});

it('should not accept a number when plucking an object', () => {
  const a = of({ name: 'abc' }).pipe(pluck(1)); // $ExpectError
});

<<<<<<< HEAD
it('should not infer type from the variable if key doesn\'t exist', () => {
  const a: Observable<number> = of({ name: 'abc' }).pipe(pluck('xyz')); // $ExpectError
});

it('should accept a spread of arguments', () => {
  const obj = {
    foo: {
      bar: {
        baz: 123
      }
    }
  };

  const path = ['foo', 'bar', 'baz'];
  const a = of(obj).pipe(pluck(...path)); // $ExpectType Observable<unknown>

  const path2 = ['bar', 'baz'];
  const b = of(obj).pipe(pluck('foo', ...path2)); // $ExpectType Observable<unknown>
});
=======
it('should support arrays', () => {
  const a = of(['abc']).pipe(pluck(0)) // $ExpectType Observable<string>
})

it('should support picking by symbols', () => {
  const sym = Symbol('sym')
  const a = of({ [sym]: 'abc' }).pipe(pluck(sym)) // $ExpectType Observable<string>
})
>>>>>>> c9387612
<|MERGE_RESOLUTION|>--- conflicted
+++ resolved
@@ -41,7 +41,6 @@
   const a = of({ name: 'abc' }).pipe(pluck(1)); // $ExpectError
 });
 
-<<<<<<< HEAD
 it('should not infer type from the variable if key doesn\'t exist', () => {
   const a: Observable<number> = of({ name: 'abc' }).pipe(pluck('xyz')); // $ExpectError
 });
@@ -61,7 +60,7 @@
   const path2 = ['bar', 'baz'];
   const b = of(obj).pipe(pluck('foo', ...path2)); // $ExpectType Observable<unknown>
 });
-=======
+
 it('should support arrays', () => {
   const a = of(['abc']).pipe(pluck(0)) // $ExpectType Observable<string>
 })
@@ -69,5 +68,4 @@
 it('should support picking by symbols', () => {
   const sym = Symbol('sym')
   const a = of({ [sym]: 'abc' }).pipe(pluck(sym)) // $ExpectType Observable<string>
-})
->>>>>>> c9387612
+})