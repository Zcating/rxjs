--- conflicted
+++ resolved
@@ -1,12 +1,6 @@
-<<<<<<< HEAD
-import {expect} from 'chai';
+import { expect } from 'chai';
 import * as Rx from '../../dist/package/Rx';
-import {ScalarObservable} from '../../dist/package/observable/ScalarObservable';
-=======
-import { expect } from 'chai';
-import * as Rx from '../../dist/cjs/Rx';
-import { ScalarObservable } from '../../dist/cjs/observable/ScalarObservable';
->>>>>>> 01e260a6
+import { ScalarObservable } from '../../dist/package/observable/ScalarObservable';
 
 declare const rxTestScheduler: Rx.TestScheduler;
 
