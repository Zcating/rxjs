--- conflicted
+++ resolved
@@ -1,10 +1,5 @@
-<<<<<<< HEAD
-import {expect} from 'chai';
+import { expect } from 'chai';
 import { Set as TestSet, minimalSetImpl } from '../../dist/package/util/Set';
-=======
-import { expect } from 'chai';
-import { Set as TestSet, minimalSetImpl } from '../../dist/cjs/util/Set';
->>>>>>> 01e260a6
 
 describe('Set', () => {
   if (typeof Set === 'function') {
