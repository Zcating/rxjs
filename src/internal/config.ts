--- conflicted
+++ resolved
@@ -9,8 +9,7 @@
    * The promise constructor used by default for methods such as
    * {@link toPromise} and {@link forEach}
    */
-<<<<<<< HEAD
-  Promise,
+  Promise: undefined as PromiseConstructorLike,
 
   /**
    * If true, turns on synchronous error rethrowing, which is a deprecated behavior
@@ -32,8 +31,5 @@
 
   get useDeprecatedSynchronousErrorHandling() {
     return _enable_super_gross_mode_that_will_cause_bad_things;
-  }
-=======
-  Promise: undefined as PromiseConstructorLike
->>>>>>> 469afe8f
+  },
 };