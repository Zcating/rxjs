import { SchedulerLike, SchedulerAction } from '../types';
import { Observable } from '../Observable';
import { AsyncSubject } from '../AsyncSubject';
import { Subscriber } from '../Subscriber';
import { map } from '../operators/map';
import { canReportError } from '../util/canReportError';
import { isArray } from '../util/isArray';
import { isScheduler } from '../util/isScheduler';

// tslint:disable:max-line-length
/** @deprecated resultSelector is no longer supported, use a mapping function. */
export function bindCallback(callbackFunc: Function, resultSelector: Function, scheduler?: SchedulerLike): (...args: any[]) => Observable<any>;

export function bindCallback<R1, R2, R3, R4>(callbackFunc: (callback: (res1: R1, res2: R2, res3: R3, res4: R4, ...args: any[]) => any) => any, scheduler?: SchedulerLike): () => Observable<any[]>;
export function bindCallback<R1, R2, R3>(callbackFunc: (callback: (res1: R1, res2: R2, res3: R3) => any) => any, scheduler?: SchedulerLike): () => Observable<[R1, R2, R3]>;
export function bindCallback<R1, R2>(callbackFunc: (callback: (res1: R1, res2: R2) => any) => any, scheduler?: SchedulerLike): () => Observable<[R1, R2]>;
export function bindCallback<R1>(callbackFunc: (callback: (res1: R1) => any) => any, scheduler?: SchedulerLike): () => Observable<R1>;
export function bindCallback(callbackFunc: (callback: () => any) => any, scheduler?: SchedulerLike): () => Observable<void>;

export function bindCallback<A1, R1, R2, R3, R4>(callbackFunc: (arg1: A1, callback: (res1: R1, res2: R2, res3: R3, res4: R4, ...args: any[]) => any) => any, scheduler?: SchedulerLike): (arg1: A1) => Observable<any[]>;
export function bindCallback<A1, R1, R2, R3>(callbackFunc: (arg1: A1, callback: (res1: R1, res2: R2, res3: R3) => any) => any, scheduler?: SchedulerLike): (arg1: A1) => Observable<[R1, R2, R3]>;
export function bindCallback<A1, R1, R2>(callbackFunc: (arg1: A1, callback: (res1: R1, res2: R2) => any) => any, scheduler?: SchedulerLike): (arg1: A1) => Observable<[R1, R2]>;
export function bindCallback<A1, R1>(callbackFunc: (arg1: A1, callback: (res1: R1) => any) => any, scheduler?: SchedulerLike): (arg1: A1) => Observable<R1>;
export function bindCallback<A1>(callbackFunc: (arg1: A1, callback: () => any) => any, scheduler?: SchedulerLike): (arg1: A1) => Observable<void>;

export function bindCallback<A1, A2, R1, R2, R3, R4>(callbackFunc: (arg1: A1, arg2: A2, callback: (res1: R1, res2: R2, res3: R3, res4: R4, ...args: any[]) => any) => any, scheduler?: SchedulerLike): (arg1: A1, arg2: A2) => Observable<any[]>;
export function bindCallback<A1, A2, R1, R2, R3>(callbackFunc: (arg1: A1, arg2: A2, callback: (res1: R1, res2: R2, res3: R3) => any) => any, scheduler?: SchedulerLike): (arg1: A1, arg2: A2) => Observable<[R1, R2, R3]>;
export function bindCallback<A1, A2, R1, R2>(callbackFunc: (arg1: A1, arg2: A2, callback: (res1: R1, res2: R2) => any) => any, scheduler?: SchedulerLike): (arg1: A1, arg2: A2) => Observable<[R1, R2]>;
export function bindCallback<A1, A2, R1>(callbackFunc: (arg1: A1, arg2: A2, callback: (res1: R1) => any) => any, scheduler?: SchedulerLike): (arg1: A1, arg2: A2) => Observable<R1>;
export function bindCallback<A1, A2>(callbackFunc: (arg1: A1, arg2: A2, callback: () => any) => any, scheduler?: SchedulerLike): (arg1: A1, arg2: A2) => Observable<void>;

export function bindCallback<A1, A2, A3, R1, R2, R3, R4>(callbackFunc: (arg1: A1, arg2: A2, arg3: A3, callback: (res1: R1, res2: R2, res3: R3, res4: R4, ...args: any[]) => any) => any, scheduler?: SchedulerLike): (arg1: A1, arg2: A2, arg3: A3) => Observable<any[]>;
export function bindCallback<A1, A2, A3, R1, R2, R3>(callbackFunc: (arg1: A1, arg2: A2, arg3: A3, callback: (res1: R1, res2: R2, res3: R3) => any) => any, scheduler?: SchedulerLike): (arg1: A1, arg2: A2, arg3: A3) => Observable<[R1, R2, R3]>;
export function bindCallback<A1, A2, A3, R1, R2>(callbackFunc: (arg1: A1, arg2: A2, arg3: A3, callback: (res1: R1, res2: R2) => any) => any, scheduler?: SchedulerLike): (arg1: A1, arg2: A2, arg3: A3) => Observable<[R1, R2]>;
export function bindCallback<A1, A2, A3, R1>(callbackFunc: (arg1: A1, arg2: A2, arg3: A3, callback: (res1: R1) => any) => any, scheduler?: SchedulerLike): (arg1: A1, arg2: A2, arg3: A3) => Observable<R1>;
export function bindCallback<A1, A2, A3>(callbackFunc: (arg1: A1, arg2: A2, arg3: A3, callback: () => any) => any, scheduler?: SchedulerLike): (arg1: A1, arg2: A2, arg3: A3) => Observable<void>;

export function bindCallback<A1, A2, A3, A4, R1, R2, R3, R4>(callbackFunc: (arg1: A1, arg2: A2, arg3: A3, arg4: A4, callback: (res1: R1, res2: R2, res3: R3, res4: R4, ...args: any[]) => any) => any, scheduler?: SchedulerLike): (arg1: A1, arg2: A2, arg3: A3, arg4: A4) => Observable<any[]>;
export function bindCallback<A1, A2, A3, A4, R1, R2, R3>(callbackFunc: (arg1: A1, arg2: A2, arg3: A3, arg4: A4, callback: (res1: R1, res2: R2, res3: R3) => any) => any, scheduler?: SchedulerLike): (arg1: A1, arg2: A2, arg3: A3, arg4: A4) => Observable<[R1, R2, R3]>;
export function bindCallback<A1, A2, A3, A4, R1, R2>(callbackFunc: (arg1: A1, arg2: A2, arg3: A3, arg4: A4, callback: (res1: R1, res2: R2) => any) => any, scheduler?: SchedulerLike): (arg1: A1, arg2: A2, arg3: A3, arg4: A4) => Observable<[R1, R2]>;
export function bindCallback<A1, A2, A3, A4, R1>(callbackFunc: (arg1: A1, arg2: A2, arg3: A3, arg4: A4, callback: (res1: R1) => any) => any, scheduler?: SchedulerLike): (arg1: A1, arg2: A2, arg3: A3, arg4: A4) => Observable<R1>;
export function bindCallback<A1, A2, A3, A4>(callbackFunc: (arg1: A1, arg2: A2, arg3: A3, arg4: A4, callback: () => any) => any, scheduler?: SchedulerLike): (arg1: A1, arg2: A2, arg3: A3, arg4: A4) => Observable<void>;

export function bindCallback<A1, A2, A3, A4, A5, R1, R2, R3, R4>(callbackFunc: (arg1: A1, arg2: A2, arg3: A3, arg4: A4, arg5: A5, callback: (res1: R1, res2: R2, res3: R3, res4: R4, ...args: any[]) => any) => any, scheduler?: SchedulerLike): (arg1: A1, arg2: A2, arg3: A3, arg4: A4, arg5: A5) => Observable<any[]>;
export function bindCallback<A1, A2, A3, A4, A5, R1, R2, R3>(callbackFunc: (arg1: A1, arg2: A2, arg3: A3, arg4: A4, arg5: A5, callback: (res1: R1, res2: R2, res3: R3) => any) => any, scheduler?: SchedulerLike): (arg1: A1, arg2: A2, arg3: A3, arg4: A4, arg5: A5) => Observable<[R1, R2, R3]>;
export function bindCallback<A1, A2, A3, A4, A5, R1, R2>(callbackFunc: (arg1: A1, arg2: A2, arg3: A3, arg4: A4, arg5: A5, callback: (res1: R1, res2: R2) => any) => any, scheduler?: SchedulerLike): (arg1: A1, arg2: A2, arg3: A3, arg4: A4, arg5: A5) => Observable<[R1, R2]>;
export function bindCallback<A1, A2, A3, A4, A5, R1>(callbackFunc: (arg1: A1, arg2: A2, arg3: A3, arg4: A4, arg5: A5, callback: (res1: R1) => any) => any, scheduler?: SchedulerLike): (arg1: A1, arg2: A2, arg3: A3, arg4: A4, arg5: A5) => Observable<R1>;
export function bindCallback<A1, A2, A3, A4, A5>(callbackFunc: (arg1: A1, arg2: A2, arg3: A3, arg4: A4, arg5: A5, callback: () => any) => any, scheduler?: SchedulerLike): (arg1: A1, arg2: A2, arg3: A3, arg4: A4, arg5: A5) => Observable<void>;

export function bindCallback<A, R>(callbackFunc: (...args: Array<A | ((result: R) => any)>) => any, scheduler?: SchedulerLike): (...args: A[]) => Observable<R>;
export function bindCallback<A, R>(callbackFunc: (...args: Array<A | ((...results: R[]) => any)>) => any, scheduler?: SchedulerLike): (...args: A[]) => Observable<R[]>;

export function bindCallback(callbackFunc: Function, scheduler?: SchedulerLike): (...args: any[]) => Observable<any>;

// tslint:enable:max-line-length

/**
 * Converts a callback API to a function that returns an Observable.
 *
 * <span class="informal">Give it a function `f` of type `f(x, callback)` and
 * it will return a function `g` that when called as `g(x)` will output an
 * Observable.</span>
 *
 * `bindCallback` is not an operator because its input and output are not
 * Observables. The input is a function `func` with some parameters. The
 * last parameter must be a callback function that `func` calls when it is
 * done.
 *
 * The output of `bindCallback` is a function that takes the same parameters
 * as `func`, except the last one (the callback). When the output function
 * is called with arguments it will return an Observable. If function `func`
 * calls its callback with one argument, the Observable will emit that value.
 * If on the other hand the callback is called with multiple values the resulting
 * Observable will emit an array with said values as arguments.
 *
 * It is **very important** to remember that input function `func` is not called
 * when the output function is, but rather when the Observable returned by the output
 * function is subscribed. This means if `func` makes an AJAX request, that request
 * will be made every time someone subscribes to the resulting Observable, but not before.
 *
 * The last optional parameter - `scheduler` - can be used to control when the call
 * to `func` happens after someone subscribes to Observable, as well as when results
 * passed to callback will be emitted. By default, the subscription to an Observable calls `func`
 * synchronously, but using {@link asyncScheduler} as the last parameter will defer the call to `func`,
 * just like wrapping the call in `setTimeout` with a timeout of `0` would. If you were to use the async Scheduler
 * and call `subscribe` on the output Observable, all function calls that are currently executing
 * will end before `func` is invoked.
 *
 * By default, results passed to the callback are emitted immediately after `func` invokes the callback.
 * In particular, if the callback is called synchronously, then the subscription of the resulting Observable
 * will call the `next` function synchronously as well.  If you want to defer that call,
 * you may use {@link asyncScheduler} just as before.  This means that by using `Scheduler.async` you can
 * ensure that `func` always calls its callback asynchronously, thus avoiding terrifying Zalgo.
 *
 * Note that the Observable created by the output function will always emit a single value
 * and then complete immediately. If `func` calls the callback multiple times, values from subsequent
 * calls will not appear in the stream. If you need to listen for multiple calls,
 *  you probably want to use {@link fromEvent} or {@link fromEventPattern} instead.
 *
 * If `func` depends on some context (`this` property) and is not already bound, the context of `func`
 * will be the context that the output function has at call time. In particular, if `func`
 * is called as a method of some objec and if `func` is not already bound, in order to preserve the context
 * it is recommended that the context of the output function is set to that object as well.
 *
 * If the input function calls its callback in the "node style" (i.e. first argument to callback is
 * optional error parameter signaling whether the call failed or not), {@link bindNodeCallback}
 * provides convenient error handling and probably is a better choice.
 * `bindCallback` will treat such functions the same as any other and error parameters
 * (whether passed or not) will always be interpreted as regular callback argument.
 *
 * ## Examples
 *
 * ### Convert jQuery's getJSON to an Observable API
 * ```ts
 * import { bindCallback } from 'rxjs';
 * import * as jQuery from 'jquery';
 *
 * // Suppose we have jQuery.getJSON('/my/url', callback)
 * const getJSONAsObservable = bindCallback(jQuery.getJSON);
 * const result = getJSONAsObservable('/my/url');
 * result.subscribe(x => console.log(x), e => console.error(e));
 * ```
 *
 * ### Receive an array of arguments passed to a callback
 * ```ts
 * import { bindCallback } from 'rxjs';
 *
<<<<<<< HEAD
 * const someFunction = (cb) => {
 *   cb(5, 'some string', {someProperty: 'someValue'})
=======
 * const someFunction = (a, b, callback) => {
 *   console.log(a); // 12
 *   console.log(b); // 10
 *   callback(a + b, a - b);
>>>>>>> ba3b12f1
 * };
 *
 * const boundSomeFunction = bindCallback(someFunction);
 * boundSomeFunction(12, 10).subscribe(values => {
 *   console.log(values); // [22, 2]
 * });
 * ```
 *
 * ### Compare behaviour with and without async Scheduler
 * ```ts
 * import { bindCallback } from 'rxjs';
 *
 * function iCallMyCallbackSynchronously(cb) {
 *   cb();
 * }
 *
 * const boundSyncFn = bindCallback(iCallMyCallbackSynchronously);
 * const boundAsyncFn = bindCallback(iCallMyCallbackSynchronously, null, Rx.Scheduler.async);
 *
 * boundSyncFn().subscribe(() => console.log('I was sync!'));
 * boundAsyncFn().subscribe(() => console.log('I was async!'));
 * console.log('This happened...');
 *
 * // Logs:
 * // I was sync!
 * // This happened...
 * // I was async!
 * ```
 *
 * ### Use bindCallback on an object method
 * ```ts
 * import { bindCallback } from 'rxjs';
 *
 * const boundMethod = bindCallback(someObject.methodWithCallback);
 * boundMethod.call(someObject) // make sure methodWithCallback has access to someObject
 * .subscribe(subscriber);
 * ```
 *
 * @see {@link bindNodeCallback}
 * @see {@link from}
 *
 * @param {function} func A function with a callback as the last parameter.
 * @param {SchedulerLike} [scheduler] The scheduler on which to schedule the
 * callbacks.
 * @return {function(...params: *): Observable} A function which returns the
 * Observable that delivers the same values the callback would deliver.
 * @name bindCallback
 */
export function bindCallback<T>(
  callbackFunc: Function,
  resultSelector?: Function|SchedulerLike,
  scheduler?: SchedulerLike
): (...args: any[]) => Observable<T> {
  if (resultSelector) {
    if (isScheduler(resultSelector)) {
      scheduler = resultSelector;
    } else {
      // DEPRECATED PATH
      return (...args: any[]) => bindCallback(callbackFunc, scheduler)(...args).pipe(
        map((args) => isArray(args) ? resultSelector(...args) : resultSelector(args)),
      );
    }
  }

  return function (this: any, ...args: any[]): Observable<T> {
    const context = this;
    let subject: AsyncSubject<T>;
    const params = {
      context,
      subject,
      callbackFunc,
      scheduler,
    };
    return new Observable<T>(subscriber => {
      if (!scheduler) {
        if (!subject) {
          subject = new AsyncSubject<T>();
          const handler = (...innerArgs: any[]) => {
            subject.next(innerArgs.length <= 1 ? innerArgs[0] : innerArgs);
            subject.complete();
          };

          try {
            callbackFunc.apply(context, [...args, handler]);
          } catch (err) {
            if (canReportError(subject)) {
              subject.error(err);
            } else {
              console.warn(err);
            }
          }
        }
        return subject.subscribe(subscriber);
      } else {
        const state: DispatchState<T> = {
          args, subscriber, params,
        };
        return scheduler.schedule<DispatchState<T>>(dispatch, 0, state);
      }
    });
  };
}

interface DispatchState<T> {
  args: any[];
  subscriber: Subscriber<T>;
  params: ParamsContext<T>;
}

interface ParamsContext<T> {
  callbackFunc: Function;
  scheduler: SchedulerLike;
  context: any;
  subject: AsyncSubject<T>;
}

function dispatch<T>(this: SchedulerAction<DispatchState<T>>, state: DispatchState<T>) {
  const self = this;
  const { args, subscriber, params } = state;
  const { callbackFunc, context, scheduler } = params;
  let { subject } = params;
  if (!subject) {
    subject = params.subject = new AsyncSubject<T>();

    const handler = (...innerArgs: any[]) => {
      const value = innerArgs.length <= 1 ? innerArgs[0] : innerArgs;
      this.add(scheduler.schedule<NextState<T>>(dispatchNext, 0, { value, subject }));
    };

    try {
      callbackFunc.apply(context, [...args, handler]);
    } catch (err) {
      subject.error(err);
    }
  }

  this.add(subject.subscribe(subscriber));
}

interface NextState<T> {
  subject: AsyncSubject<T>;
  value: T;
}

function dispatchNext<T>(this: SchedulerAction<NextState<T>>, state: NextState<T>) {
  const { value, subject } = state;
  subject.next(value);
  subject.complete();
}

interface ErrorState<T> {
  subject: AsyncSubject<T>;
  err: any;
}

function dispatchError<T>(this: SchedulerAction<ErrorState<T>>, state: ErrorState<T>) {
  const { err, subject } = state;
  subject.error(err);
}<|MERGE_RESOLUTION|>--- conflicted
+++ resolved
@@ -125,15 +125,8 @@
  * ```ts
  * import { bindCallback } from 'rxjs';
  *
-<<<<<<< HEAD
  * const someFunction = (cb) => {
  *   cb(5, 'some string', {someProperty: 'someValue'})
-=======
- * const someFunction = (a, b, callback) => {
- *   console.log(a); // 12
- *   console.log(b); // 10
- *   callback(a + b, a - b);
->>>>>>> ba3b12f1
  * };
  *
  * const boundSomeFunction = bindCallback(someFunction);
